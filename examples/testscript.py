#!/usr/bin/env python3
# -*- coding: utf-8 -*-
"""
Created on Tue Oct  2 13:56:11 2018
@author: alex

DEVELOPERS:
This script tests various functionalities in an automatic way.

It should take about 3:30 minutes to run this in a CPU.
It should take about 1:30 minutes on a GPU (incl. downloading the ResNet weights)

It produces nothing of interest scientifically.
"""
import deeplabcut
import os
import platform
import subprocess
from pathlib import Path

import numpy as np
import pandas as pd


if __name__ == '__main__':
    task = "TEST"  # Enter the name of your experiment Task
    scorer = "Alex"  # Enter the name of the experimenter/labeler

    print("Imported DLC!")
    basepath = os.path.dirname(os.path.abspath("testscript.py"))
    videoname = "reachingvideo1"
    video = [
        os.path.join(
            basepath, "Reaching-Mackenzie-2018-08-30", "videos", videoname + ".avi"
        )
    ]

    # For testing a color video:
    # videoname='baby4hin2min'
    # video=[os.path.join('/home/alex/Desktop/Data',videoname+'.mp4')]
    # to test destination folder:
    # dfolder=basepath

    dfolder = None
    net_type = "resnet_50"  #'mobilenet_v2_0.35' #'resnet_50'
    augmenter_type = "default"  # = imgaug!!
    augmenter_type2 = "scalecrop"

    if platform.system() == "Darwin" or platform.system() == "Windows":
        print("On Windows/OSX tensorpack is not tested by default.")
        augmenter_type3 = "imgaug"
    else:
        augmenter_type3 = "tensorpack"  # Does not work on WINDOWS

    numiter = 5

    print("CREATING PROJECT")
    path_config_file = deeplabcut.create_new_project(task, scorer, video, copy_videos=True)

    cfg = deeplabcut.auxiliaryfunctions.read_config(path_config_file)
    cfg["numframes2pick"] = 5
    cfg["pcutoff"] = 0.01
    cfg["TrainingFraction"] = [0.8]
    cfg["skeleton"] = [["bodypart1", "bodypart2"], ["bodypart1", "bodypart3"]]

    deeplabcut.auxiliaryfunctions.write_config(path_config_file, cfg)

    print("EXTRACTING FRAMES")
    deeplabcut.extract_frames(path_config_file, mode="automatic", userfeedback=False)

    print("CREATING-SOME LABELS FOR THE FRAMES")
    frames = os.listdir(os.path.join(cfg["project_path"], "labeled-data", videoname))
    # As this next step is manual, we update the labels by putting them on the diagonal (fixed for all frames)
    for index, bodypart in enumerate(cfg["bodyparts"]):
        columnindex = pd.MultiIndex.from_product(
            [[scorer], [bodypart], ["x", "y"]], names=["scorer", "bodyparts", "coords"]
        )
        frame = pd.DataFrame(
            100 + np.ones((len(frames), 2)) * 50 * index,
            columns=columnindex,
            index=[os.path.join("labeled-data", videoname, fn) for fn in frames],
        )
        if index == 0:
            dataFrame = frame
        else:
            dataFrame = pd.concat([dataFrame, frame], axis=1)

    dataFrame.to_csv(
        os.path.join(
            cfg["project_path"],
            "labeled-data",
            videoname,
            "CollectedData_" + scorer + ".csv",
        )
    )
<<<<<<< HEAD
    dataFrame.to_hdf(
        os.path.join(
            cfg["project_path"],
            "labeled-data",
            videoname,
            "CollectedData_" + scorer + ".h5",
        ),
        "df_with_missing",
        format="table",
        mode="w",
=======
]

# For testing a color video:
# videoname='baby4hin2min'
# video=[os.path.join('/home/alex/Desktop/Data',videoname+'.mp4')]
# to test destination folder:
# dfolder=basepath

dfolder = None
net_type = "resnet_50"
# net_type='mobilenet_v2_0.35'
# net_type='efficientnet-b0' #to -b7

augmenter_type = "default"  # = imgaug!!
augmenter_type2 = "scalecrop"

if platform.system() == "Darwin" or platform.system() == "Windows":
    print("On Windows/OSX tensorpack is not tested by default.")
    augmenter_type3 = "imgaug"
else:
    augmenter_type3 = "tensorpack"  # Does not work on WINDOWS

numiter = 5

print("CREATING PROJECT")
path_config_file = deeplabcut.create_new_project(task, scorer, video, copy_videos=True)

cfg = deeplabcut.auxiliaryfunctions.read_config(path_config_file)
cfg["numframes2pick"] = 5
cfg["pcutoff"] = 0.01
cfg["TrainingFraction"] = [0.8]
cfg["skeleton"] = [["bodypart1", "bodypart2"], ["bodypart1", "bodypart3"]]

deeplabcut.auxiliaryfunctions.write_config(path_config_file, cfg)

print("EXTRACTING FRAMES")
deeplabcut.extract_frames(path_config_file, mode="automatic", userfeedback=False)

print("CREATING-SOME LABELS FOR THE FRAMES")
frames = os.listdir(os.path.join(cfg["project_path"], "labeled-data", videoname))
# As this next step is manual, we update the labels by putting them on the diagonal (fixed for all frames)
for index, bodypart in enumerate(cfg["bodyparts"]):
    columnindex = pd.MultiIndex.from_product(
        [[scorer], [bodypart], ["x", "y"]], names=["scorer", "bodyparts", "coords"]
>>>>>>> 96da2cac
    )

    print("Plot labels...")

    deeplabcut.check_labels(path_config_file)

    print("CREATING TRAININGSET")
    deeplabcut.create_training_dataset(
        path_config_file, net_type=net_type, augmenter_type=augmenter_type
    )

    posefile = os.path.join(
        cfg["project_path"],
        "dlc-models/iteration-"
        + str(cfg["iteration"])
        + "/"
        + cfg["Task"]
        + cfg["date"]
        + "-trainset"
        + str(int(cfg["TrainingFraction"][0] * 100))
        + "shuffle"
        + str(1),
        "train/pose_cfg.yaml",
    )

    DLC_config = deeplabcut.auxiliaryfunctions.read_plainconfig(posefile)
    DLC_config["save_iters"] = numiter
    DLC_config["display_iters"] = 2
    DLC_config["multi_step"] = [[0.001, numiter]]

    print("CHANGING training parameters to end quickly!")
    deeplabcut.auxiliaryfunctions.write_plainconfig(posefile, DLC_config)

    print("TRAIN")
    deeplabcut.train_network(path_config_file)

    print("EVALUATE")
    deeplabcut.evaluate_network(path_config_file, plotting=True)
    # deeplabcut.evaluate_network(path_config_file,plotting=True,trainingsetindex=33)
    print("CUT SHORT VIDEO AND ANALYZE (with dynamic cropping!)")

    # Make super short video (so the analysis is quick!)

    try:  # you need ffmpeg command line interface
        # subprocess.call(['ffmpeg','-i',video[0],'-ss','00:00:00','-to','00:00:00.4','-c','copy',newvideo])
        newvideo = deeplabcut.ShortenVideo(
            video[0],
            start="00:00:00",
            stop="00:00:01",
            outsuffix="short",
            outpath=os.path.join(cfg["project_path"], "videos"),
        )
    except:  # if ffmpeg is broken/missing
        print("using alternative method")
        newvideo = os.path.join(cfg["project_path"], "videos", videoname + "short.mp4")
        from moviepy.editor import VideoFileClip, VideoClip

        clip = VideoFileClip(video[0])
        clip.reader.initialize()

        def make_frame(t):
            return clip.get_frame(1)

        newclip = VideoClip(make_frame, duration=1)
        newclip.write_videofile(newvideo, fps=30)

    vname = Path(newvideo).stem

    deeplabcut.analyze_videos(
        path_config_file,
        [newvideo],
        save_as_csv=True,
        destfolder=dfolder,
        dynamic=(True, 0.1, 5),
    )

    print("analyze again...")
    deeplabcut.analyze_videos(
        path_config_file, [newvideo], save_as_csv=True, destfolder=dfolder
    )

    print("CREATE VIDEO")
    deeplabcut.create_labeled_video(
        path_config_file, [newvideo], destfolder=dfolder, save_frames=True
    )

    print("Making plots")
    deeplabcut.plot_trajectories(path_config_file, [newvideo], destfolder=dfolder)

    print("EXTRACT OUTLIERS")
    deeplabcut.extract_outlier_frames(
        path_config_file,
        [newvideo],
        outlieralgorithm="jump",
        epsilon=0,
        automatic=True,
        destfolder=dfolder,
    )

    deeplabcut.extract_outlier_frames(
        path_config_file,
        [newvideo],
        outlieralgorithm="fitting",
        automatic=True,
        destfolder=dfolder,
    )

    file = os.path.join(
        cfg["project_path"],
        "labeled-data",
        vname,
        "machinelabels-iter" + str(cfg["iteration"]) + ".h5",
    )

    print("RELABELING")
    DF = pd.read_hdf(file, "df_with_missing")
    DLCscorer = np.unique(DF.columns.get_level_values(0))[0]
    DF.columns.set_levels([scorer.replace(DLCscorer, scorer)], level=0, inplace=True)
    DF = DF.drop("likelihood", axis=1, level=2)
    DF.to_csv(
        os.path.join(
            cfg["project_path"], "labeled-data", vname, "CollectedData_" + scorer + ".csv"
        )
    )
    DF.to_hdf(
        os.path.join(
            cfg["project_path"], "labeled-data", vname, "CollectedData_" + scorer + ".h5"
        ),
        "df_with_missing",
        format="table",
        mode="w",
    )

    print("MERGING")
    deeplabcut.merge_datasets(path_config_file)  # iteration + 1

    print("CREATING TRAININGSET")
    deeplabcut.create_training_dataset(
        path_config_file, net_type=net_type, augmenter_type=augmenter_type2
    )

    cfg = deeplabcut.auxiliaryfunctions.read_config(path_config_file)
    posefile = os.path.join(
        cfg["project_path"],
        "dlc-models/iteration-"
        + str(cfg["iteration"])
        + "/"
        + cfg["Task"]
        + cfg["date"]
        + "-trainset"
        + str(int(cfg["TrainingFraction"][0] * 100))
        + "shuffle"
        + str(1),
        "train/pose_cfg.yaml",
    )
    DLC_config = deeplabcut.auxiliaryfunctions.read_plainconfig(posefile)
    DLC_config["save_iters"] = numiter
    DLC_config["display_iters"] = 1
    DLC_config["multi_step"] = [[0.001, numiter]]

    print("CHANGING training parameters to end quickly!")
    deeplabcut.auxiliaryfunctions.write_config(posefile, DLC_config)

    print("TRAIN")
    deeplabcut.train_network(path_config_file)

    try:  # you need ffmpeg command line interface
        # subprocess.call(['ffmpeg','-i',video[0],'-ss','00:00:00','-to','00:00:00.4','-c','copy',newvideo])
        newvideo2 = deeplabcut.ShortenVideo(
            video[0],
            start="00:00:00",
            stop="00:00:01",
            outsuffix="short2",
            outpath=os.path.join(cfg["project_path"], "videos"),
        )

    except:  # if ffmpeg is broken
        newvideo2 = os.path.join(cfg["project_path"], "videos", videoname + "short2.mp4")
        from moviepy.editor import VideoFileClip, VideoClip

        clip = VideoFileClip(video[0])
        clip.reader.initialize()

        def make_frame(t):
            return clip.get_frame(1)

        newclip = VideoClip(make_frame, duration=1)
        newclip.write_videofile(newvideo2, fps=30)

    vname = Path(newvideo2).stem

    print("Inference with direct cropping")
    deeplabcut.analyze_videos(
        path_config_file,
        [newvideo2],
        save_as_csv=True,
        destfolder=dfolder,
        cropping=[0, 50, 0, 50],
    )

    print("Extracting skeleton distances, filter and plot filtered output")
    deeplabcut.analyzeskeleton(
        path_config_file, [newvideo2], save_as_csv=True, destfolder=dfolder
    )
    deeplabcut.filterpredictions(path_config_file, [newvideo2])

    # deeplabcut.create_labeled_video(path_config_file,[newvideo], destfolder=dfolder,filtered=True)
    deeplabcut.create_labeled_video(
        path_config_file,
        [newvideo2],
        destfolder=dfolder,
        displaycropped=True,
        filtered=True,
    )

    print("Creating a Johansson video!")
    deeplabcut.create_labeled_video(
        path_config_file, [newvideo], destfolder=dfolder, keypoints_only=True
    )

    deeplabcut.plot_trajectories(
        path_config_file, [newvideo2], destfolder=dfolder, filtered=True
    )

    print("ALL DONE!!! - default cases without Tensorpack loader are functional.")

    print("CREATING TRAININGSET for shuffle 2")
    print("will be used for 3D testscript...")
    # TENSORPACK could fail in WINDOWS...
    deeplabcut.create_training_dataset(
        path_config_file, Shuffles=[2], net_type=net_type, augmenter_type=augmenter_type3
    )

    posefile = os.path.join(
        cfg["project_path"],
        "dlc-models/iteration-"
        + str(cfg["iteration"])
        + "/"
        + cfg["Task"]
        + cfg["date"]
        + "-trainset"
        + str(int(cfg["TrainingFraction"][0] * 100))
        + "shuffle"
        + str(2),
        "train/pose_cfg.yaml",
    )

    DLC_config = deeplabcut.auxiliaryfunctions.read_plainconfig(posefile)
    DLC_config["save_iters"] = 10
    DLC_config["display_iters"] = 2
    DLC_config["multi_step"] = [[0.001, 10]]

    print("CHANGING training parameters to end quickly!")
    deeplabcut.auxiliaryfunctions.write_plainconfig(posefile, DLC_config)

    print("TRAINING shuffle 2, with smaller allocated memory")
    deeplabcut.train_network(path_config_file, shuffle=2, allow_growth=True)

    print("ANALYZING some individual frames")
    deeplabcut.analyze_time_lapse_frames(
        path_config_file, os.path.join(cfg["project_path"], "labeled-data/reachingvideo1/")
    )

    print("Export model...")
    deeplabcut.export_model(path_config_file, shuffle=2, make_tar=False)


    trainIndices, testIndices = deeplabcut.mergeandsplit(
        path_config_file, trainindex=0, uniform=True
    )

    deeplabcut.create_training_dataset(
        path_config_file,
        Shuffles=[4, 5],
        trainIndices=[trainIndices, trainIndices],
        testIndices=[testIndices, testIndices],
    )

<<<<<<< HEAD
    print("ALL DONE!!! - default cases are functional.")
    print("Re-import DLC with env. variable set to test DLC light mode.")
    os.environ["DLClight"] = "True"
    subprocess.call(["python3", "-c", "import deeplabcut"])
=======
except:  # if ffmpeg is broken
    newvideo2 = os.path.join(cfg["project_path"], "videos", videoname + "short2.mp4")
    from moviepy.editor import VideoFileClip, VideoClip

    clip = VideoFileClip(video[0])
    clip.reader.initialize()

    def make_frame(t):
        return clip.get_frame(1)

    newclip = VideoClip(make_frame, duration=1)
    newclip.write_videofile(newvideo2, fps=30)

vname = Path(newvideo2).stem

print("Inference with direct cropping")
deeplabcut.analyze_videos(
    path_config_file,
    [newvideo2],
    save_as_csv=True,
    destfolder=dfolder,
    cropping=[0, 50, 0, 50],
)

print("Extracting skeleton distances, filter and plot filtered output")
deeplabcut.analyzeskeleton(
    path_config_file, [newvideo2], save_as_csv=True, destfolder=dfolder
)
deeplabcut.filterpredictions(path_config_file, [newvideo2])

# deeplabcut.create_labeled_video(path_config_file,[newvideo], destfolder=dfolder,filtered=True)
deeplabcut.create_labeled_video(
    path_config_file,
    [newvideo2],
    destfolder=dfolder,
    displaycropped=True,
    filtered=True,
)

print("Creating a Johansson video!")
deeplabcut.create_labeled_video(
    path_config_file, [newvideo], destfolder=dfolder, keypoints_only=True
)

deeplabcut.plot_trajectories(
    path_config_file, [newvideo2], destfolder=dfolder, filtered=True
)

print("ALL DONE!!! - default cases without Tensorpack loader are functional.")

print("CREATING TRAININGSET for shuffle 2")
print("will be used for 3D testscript...")
# TENSORPACK could fail in WINDOWS...
deeplabcut.create_training_dataset(
    path_config_file, Shuffles=[2], net_type=net_type, augmenter_type=augmenter_type3
)

posefile = os.path.join(
    cfg["project_path"],
    "dlc-models/iteration-"
    + str(cfg["iteration"])
    + "/"
    + cfg["Task"]
    + cfg["date"]
    + "-trainset"
    + str(int(cfg["TrainingFraction"][0] * 100))
    + "shuffle"
    + str(2),
    "train/pose_cfg.yaml",
)

DLC_config = deeplabcut.auxiliaryfunctions.read_plainconfig(posefile)
DLC_config["save_iters"] = 10
DLC_config["display_iters"] = 2
DLC_config["multi_step"] = [[0.001, 10]]

print("CHANGING training parameters to end quickly!")
deeplabcut.auxiliaryfunctions.write_plainconfig(posefile, DLC_config)

print("TRAINING shuffle 2, with smaller allocated memory")
deeplabcut.train_network(path_config_file, shuffle=2, allow_growth=True)

print("ANALYZING some individual frames")
deeplabcut.analyze_time_lapse_frames(
    path_config_file, os.path.join(cfg["project_path"], "labeled-data/reachingvideo1/")
)

print("Export model...")
deeplabcut.export_model(path_config_file, shuffle=2, make_tar=False)

print("Merging datasets...")
trainIndices, testIndices = deeplabcut.mergeandsplit(
    path_config_file, trainindex=0, uniform=True
)

print("Creating two identical splits...")
deeplabcut.create_training_dataset(
    path_config_file,
    Shuffles=[4, 5],
    trainIndices=[trainIndices, trainIndices],
    testIndices=[testIndices, testIndices],
)

print("ALL DONE!!! - default cases are functional.")
print("Re-import DLC with env. variable set to test DLC light mode.")
os.environ["DLClight"] = "True"
subprocess.call(["python3", "-c", "import deeplabcut"])
>>>>>>> 96da2cac
<|MERGE_RESOLUTION|>--- conflicted
+++ resolved
@@ -43,6 +43,10 @@
 
     dfolder = None
     net_type = "resnet_50"  #'mobilenet_v2_0.35' #'resnet_50'
+    
+    # net_type='mobilenet_v2_0.35'
+    # net_type='efficientnet-b0' #to -b7
+    
     augmenter_type = "default"  # = imgaug!!
     augmenter_type2 = "scalecrop"
 
@@ -93,7 +97,7 @@
             "CollectedData_" + scorer + ".csv",
         )
     )
-<<<<<<< HEAD
+
     dataFrame.to_hdf(
         os.path.join(
             cfg["project_path"],
@@ -104,52 +108,6 @@
         "df_with_missing",
         format="table",
         mode="w",
-=======
-]
-
-# For testing a color video:
-# videoname='baby4hin2min'
-# video=[os.path.join('/home/alex/Desktop/Data',videoname+'.mp4')]
-# to test destination folder:
-# dfolder=basepath
-
-dfolder = None
-net_type = "resnet_50"
-# net_type='mobilenet_v2_0.35'
-# net_type='efficientnet-b0' #to -b7
-
-augmenter_type = "default"  # = imgaug!!
-augmenter_type2 = "scalecrop"
-
-if platform.system() == "Darwin" or platform.system() == "Windows":
-    print("On Windows/OSX tensorpack is not tested by default.")
-    augmenter_type3 = "imgaug"
-else:
-    augmenter_type3 = "tensorpack"  # Does not work on WINDOWS
-
-numiter = 5
-
-print("CREATING PROJECT")
-path_config_file = deeplabcut.create_new_project(task, scorer, video, copy_videos=True)
-
-cfg = deeplabcut.auxiliaryfunctions.read_config(path_config_file)
-cfg["numframes2pick"] = 5
-cfg["pcutoff"] = 0.01
-cfg["TrainingFraction"] = [0.8]
-cfg["skeleton"] = [["bodypart1", "bodypart2"], ["bodypart1", "bodypart3"]]
-
-deeplabcut.auxiliaryfunctions.write_config(path_config_file, cfg)
-
-print("EXTRACTING FRAMES")
-deeplabcut.extract_frames(path_config_file, mode="automatic", userfeedback=False)
-
-print("CREATING-SOME LABELS FOR THE FRAMES")
-frames = os.listdir(os.path.join(cfg["project_path"], "labeled-data", videoname))
-# As this next step is manual, we update the labels by putting them on the diagonal (fixed for all frames)
-for index, bodypart in enumerate(cfg["bodyparts"]):
-    columnindex = pd.MultiIndex.from_product(
-        [[scorer], [bodypart], ["x", "y"]], names=["scorer", "bodyparts", "coords"]
->>>>>>> 96da2cac
     )
 
     print("Plot labels...")
@@ -416,11 +374,12 @@
     print("Export model...")
     deeplabcut.export_model(path_config_file, shuffle=2, make_tar=False)
 
-
+    print("Merging datasets...")
     trainIndices, testIndices = deeplabcut.mergeandsplit(
         path_config_file, trainindex=0, uniform=True
     )
-
+    
+    print("Creating two identical splits...")
     deeplabcut.create_training_dataset(
         path_config_file,
         Shuffles=[4, 5],
@@ -428,117 +387,8 @@
         testIndices=[testIndices, testIndices],
     )
 
-<<<<<<< HEAD
+
     print("ALL DONE!!! - default cases are functional.")
     print("Re-import DLC with env. variable set to test DLC light mode.")
     os.environ["DLClight"] = "True"
-    subprocess.call(["python3", "-c", "import deeplabcut"])
-=======
-except:  # if ffmpeg is broken
-    newvideo2 = os.path.join(cfg["project_path"], "videos", videoname + "short2.mp4")
-    from moviepy.editor import VideoFileClip, VideoClip
-
-    clip = VideoFileClip(video[0])
-    clip.reader.initialize()
-
-    def make_frame(t):
-        return clip.get_frame(1)
-
-    newclip = VideoClip(make_frame, duration=1)
-    newclip.write_videofile(newvideo2, fps=30)
-
-vname = Path(newvideo2).stem
-
-print("Inference with direct cropping")
-deeplabcut.analyze_videos(
-    path_config_file,
-    [newvideo2],
-    save_as_csv=True,
-    destfolder=dfolder,
-    cropping=[0, 50, 0, 50],
-)
-
-print("Extracting skeleton distances, filter and plot filtered output")
-deeplabcut.analyzeskeleton(
-    path_config_file, [newvideo2], save_as_csv=True, destfolder=dfolder
-)
-deeplabcut.filterpredictions(path_config_file, [newvideo2])
-
-# deeplabcut.create_labeled_video(path_config_file,[newvideo], destfolder=dfolder,filtered=True)
-deeplabcut.create_labeled_video(
-    path_config_file,
-    [newvideo2],
-    destfolder=dfolder,
-    displaycropped=True,
-    filtered=True,
-)
-
-print("Creating a Johansson video!")
-deeplabcut.create_labeled_video(
-    path_config_file, [newvideo], destfolder=dfolder, keypoints_only=True
-)
-
-deeplabcut.plot_trajectories(
-    path_config_file, [newvideo2], destfolder=dfolder, filtered=True
-)
-
-print("ALL DONE!!! - default cases without Tensorpack loader are functional.")
-
-print("CREATING TRAININGSET for shuffle 2")
-print("will be used for 3D testscript...")
-# TENSORPACK could fail in WINDOWS...
-deeplabcut.create_training_dataset(
-    path_config_file, Shuffles=[2], net_type=net_type, augmenter_type=augmenter_type3
-)
-
-posefile = os.path.join(
-    cfg["project_path"],
-    "dlc-models/iteration-"
-    + str(cfg["iteration"])
-    + "/"
-    + cfg["Task"]
-    + cfg["date"]
-    + "-trainset"
-    + str(int(cfg["TrainingFraction"][0] * 100))
-    + "shuffle"
-    + str(2),
-    "train/pose_cfg.yaml",
-)
-
-DLC_config = deeplabcut.auxiliaryfunctions.read_plainconfig(posefile)
-DLC_config["save_iters"] = 10
-DLC_config["display_iters"] = 2
-DLC_config["multi_step"] = [[0.001, 10]]
-
-print("CHANGING training parameters to end quickly!")
-deeplabcut.auxiliaryfunctions.write_plainconfig(posefile, DLC_config)
-
-print("TRAINING shuffle 2, with smaller allocated memory")
-deeplabcut.train_network(path_config_file, shuffle=2, allow_growth=True)
-
-print("ANALYZING some individual frames")
-deeplabcut.analyze_time_lapse_frames(
-    path_config_file, os.path.join(cfg["project_path"], "labeled-data/reachingvideo1/")
-)
-
-print("Export model...")
-deeplabcut.export_model(path_config_file, shuffle=2, make_tar=False)
-
-print("Merging datasets...")
-trainIndices, testIndices = deeplabcut.mergeandsplit(
-    path_config_file, trainindex=0, uniform=True
-)
-
-print("Creating two identical splits...")
-deeplabcut.create_training_dataset(
-    path_config_file,
-    Shuffles=[4, 5],
-    trainIndices=[trainIndices, trainIndices],
-    testIndices=[testIndices, testIndices],
-)
-
-print("ALL DONE!!! - default cases are functional.")
-print("Re-import DLC with env. variable set to test DLC light mode.")
-os.environ["DLClight"] = "True"
-subprocess.call(["python3", "-c", "import deeplabcut"])
->>>>>>> 96da2cac
+    subprocess.call(["python3", "-c", "import deeplabcut"])